//! Low-level API generator.
//!
//! Uses either the internal "Grisu2", or the external "Grisu3" or "Ryu"
//! algorithms provided by `https://github.com/dtolnay`.

use util::*;

#[cfg(feature = "radix")]
use super::radix::{double_radix, float_radix};

// Select the back-end
cfg_if! {
if #[cfg(feature = "grisu3")] {
    use super::grisu3::{double_decimal, float_decimal};
} else if #[cfg(feature = "ryu")] {
    use super::ryu::{double_decimal, float_decimal};
} else {
    use super::grisu2::{double_decimal, float_decimal};
}}  //cfg_if

// TRAITS

/// Trait to define serialization of a float to string.
pub(crate) trait FloatToString: Float {
    /// Export float to decimal string with optimized algorithm.
    fn decimal<'a>(self, bytes: &'a mut [u8]) -> &'a mut [u8];

    /// Export float to radix string with slow algorithm.
    #[cfg(feature = "radix")]
    fn radix<'a>(self, radix: u32, bytes: &'a mut [u8]) -> &'a mut [u8];
}

impl FloatToString for f32 {
    #[inline]
    fn decimal<'a>(self, bytes: &'a mut [u8]) -> &'a mut [u8] {
        float_decimal(self, bytes)
    }

    #[cfg(feature = "radix")]
    #[inline]
    fn radix<'a>(self, radix: u32, bytes: &'a mut [u8]) -> &'a mut [u8] {
        float_radix(self, radix, bytes)
    }
}

impl FloatToString for f64 {
    #[inline]
    fn decimal<'a>(self, bytes: &'a mut [u8]) -> &'a mut [u8] {
        double_decimal(self, bytes)
    }

    #[cfg(feature = "radix")]
    #[inline]
    fn radix<'a>(self, radix: u32, bytes: &'a mut [u8]) -> &'a mut [u8] {
        double_radix(self, radix, bytes)
    }
}

// FTOA

/// Forward the correct arguments the ideal encoder.
#[inline]
fn forward<'a, F: FloatToString>(value: F, radix: u32, bytes: &'a mut [u8])
    -> &'a mut [u8]
{
    debug_assert_radix!(radix);

    #[cfg(not(feature = "radix"))] {
        value.decimal(bytes)
    }

    #[cfg(feature = "radix")] {
        match radix {
            10 => value.decimal(bytes),
            _  => value.radix(radix, bytes),
        }
    }
}

/// Convert float-to-string and handle special (positive) floats.
#[inline]
fn filter_special<'a, F: FloatToString>(value: F, radix: u32, bytes: &'a mut [u8])
    -> &'a mut [u8]
{
    // Logic errors, disable in release builds.
    debug_assert!(value.is_sign_positive(), "Value cannot be negative.");
    debug_assert_radix!(radix);

    // We already check for 0 in `filter_sign` if value.is_zero().
    #[cfg(not(feature = "trim_floats"))] {
        if value.is_zero() {
            return copy_to_dst(bytes, "0.0");
        }
    }

    // Unsafe to allow read-access to global mutables.
    unsafe {
        if value.is_nan() {
            copy_to_dst(bytes, NAN_STRING)
        } else if value.is_special() {
            // Must be positive infinity, we've already handled sign
            copy_to_dst(bytes, INF_STRING)
        } else {
            forward(value, radix, bytes)
        }
    }
}

/// Handle +/- values.
#[inline]
fn filter_sign<'a, F: FloatToString>(mut value: F, radix: u32, bytes: &'a mut [u8])
    -> &'a mut [u8]
{
    debug_assert_radix!(radix);

    // Export "-0.0" and "0.0" as "0" with trimmed floats.
    #[cfg(feature = "trim_floats")] {
        if value.is_zero() {
            bytes[0] = b'0';
            return &mut bytes[1..];
        }
    }

    // If the sign bit is set, invert it and just set the first
    // value to "-".
    if value.is_sign_negative() {
        bytes[0] = b'-';
        value = -value;
        filter_special(value, radix, &mut bytes[1..])
    } else {
        filter_special(value, radix, bytes)
    }
}

/// Iteratively filter simple cases then invoke serializer.
#[inline]
fn ftoa<F: FloatToString>(value: F, radix: u32, bytes: &mut [u8])
    -> usize
{
    let first = bytes.as_ptr();
    let slc = filter_sign(value, radix, bytes);
    distance(first, slc.as_ptr())
}

/// Trim a trailing ".0" from a float.
#[inline]
fn trim<'a>(bytes: &'a mut [u8])
    -> &'a mut[u8]
{
    // Trim a trailing ".0" from a float.
    #[cfg(feature = "trim_floats")] {
        if ends_with_slice(bytes, b".0") {
            slice_from_span_mut(bytes.as_mut_ptr(), bytes.len() - 2)
        } else {
            bytes
        }
    }

    #[cfg(not(feature = "trim_floats"))] {
        bytes
    }
}

// UNSAFE API

/// Expand the generic ftoa function for specified types.
macro_rules! wrap {
    ($name:ident, $t:ty) => (
        /// Serialize float and return bytes written to.
        #[inline]
        fn $name<'a>(value: $t, base: u8, bytes: &'a mut [u8])
            -> &'a mut [u8]
        {
            // Check buffer has sufficient capacity.
            let len = ftoa(value, base.into(), bytes);
            trim(&mut bytes[..len])
        }
    )
}

wrap!(f32toa_impl, f32);
wrap!(f64toa_impl, f64);

// LOW-LEVEL API
// -------------

// RANGE API (FFI)
generate_to_range_api!(f32toa_range, f32toa_radix_range, f32, f32toa_impl, MAX_F32_SIZE);
generate_to_range_api!(f64toa_range, f64toa_radix_range, f64, f64toa_impl, MAX_F64_SIZE);

// SLICE API
generate_to_slice_api!(f32toa_slice, f32toa_radix_slice, f32, f32toa_impl, MAX_F32_SIZE);
generate_to_slice_api!(f64toa_slice, f64toa_radix_slice, f64, f64toa_impl, MAX_F64_SIZE);

// TESTS
// -----

#[cfg(test)]
mod tests {
    use util::test::*;
    use super::*;
    use atof::*;

    // Test data for roundtrips.
    const F32_DATA : [f32; 31] = [0., 0.1, 1., 1.1, 12., 12.1, 123., 123.1, 1234., 1234.1, 12345., 12345.1, 123456., 123456.1, 1234567., 1234567.1, 12345678., 12345678.1, 123456789., 123456789.1, 123456789.12, 123456789.123, 123456789.1234, 123456789.12345, 1.2345678912345e8, 1.2345e+8, 1.2345e+11, 1.2345e+38, 1.2345e-8, 1.2345e-11, 1.2345e-38];
    const F64_DATA: [f64; 33] = [0., 0.1, 1., 1.1, 12., 12.1, 123., 123.1, 1234., 1234.1, 12345., 12345.1, 123456., 123456.1, 1234567., 1234567.1, 12345678., 12345678.1, 123456789., 123456789.1, 123456789.12, 123456789.123, 123456789.1234, 123456789.12345, 1.2345678912345e8, 1.2345e+8, 1.2345e+11, 1.2345e+38, 1.2345e+308, 1.2345e-8, 1.2345e-11, 1.2345e-38, 1.2345e-299];

    #[cfg(feature = "radix")]
    #[test]
    fn f32toa_base2_test() {
        let mut buffer = new_buffer();
        // positive
        #[cfg(feature = "trim_floats")] {
            assert_eq!(as_slice(b"0"), f32toa_radix_slice(0.0, 2, &mut buffer));
            assert_eq!(as_slice(b"0"), f32toa_radix_slice(-0.0, 2, &mut buffer));
            assert_eq!(as_slice(b"1"), f32toa_radix_slice(1.0, 2, &mut buffer));
            assert_eq!(as_slice(b"10"), f32toa_radix_slice(2.0, 2, &mut buffer));
        }

        #[cfg(not(feature = "trim_floats"))] {
            assert_eq!(as_slice(b"0.0"), f32toa_radix_slice(0.0, 2, &mut buffer));
            assert_eq!(as_slice(b"-0.0"), f32toa_radix_slice(-0.0, 2, &mut buffer));
            assert_eq!(as_slice(b"1.0"), f32toa_radix_slice(1.0, 2, &mut buffer));
            assert_eq!(as_slice(b"10.0"), f32toa_radix_slice(2.0, 2, &mut buffer));
        }

        assert_eq!(as_slice(b"1.1"), f32toa_radix_slice(1.5, 2, &mut buffer));
        assert_eq!(as_slice(b"1.01"), f32toa_radix_slice(1.25, 2, &mut buffer));
        assert_eq!(b"1.001111000000110010", &f32toa_radix_slice(1.2345678901234567890e0, 2, &mut buffer)[..20]);
        assert_eq!(b"1100.010110000111111", &f32toa_radix_slice(1.2345678901234567890e1, 2, &mut buffer)[..20]);
        assert_eq!(b"1111011.011101001111", &f32toa_radix_slice(1.2345678901234567890e2, 2, &mut buffer)[..20]);
        assert_eq!(b"10011010010.10010001", &f32toa_radix_slice(1.2345678901234567890e3, 2, &mut buffer)[..20]);

        // negative
        assert_eq!(b"-1.001111000000110010", &f32toa_radix_slice(-1.2345678901234567890e0, 2, &mut buffer)[..21]);
        assert_eq!(b"-1100.010110000111111", &f32toa_radix_slice(-1.2345678901234567890e1, 2, &mut buffer)[..21]);
        assert_eq!(b"-1111011.011101001111", &f32toa_radix_slice(-1.2345678901234567890e2, 2, &mut buffer)[..21]);
        assert_eq!(b"-10011010010.10010001", &f32toa_radix_slice(-1.2345678901234567890e3, 2, &mut buffer)[..21]);

        // special
        assert_eq!(as_slice(b"NaN"), f32toa_radix_slice(f32::NAN, 2, &mut buffer));
        assert_eq!(as_slice(b"inf"), f32toa_radix_slice(f32::INFINITY, 2, &mut buffer));

        // bugfixes
<<<<<<< HEAD
        assert_eq!(as_slice(b"1.1010100000101011110001e-11011"), f32toa_slice(0.000000012345, 2, &mut buffer));
=======
        assert_eq!(as_slice(b"1.1010100000101011110001e-11011"), f32toa_radix_slice(0.000000012345, 2, &mut buffer));
>>>>>>> e5c4ce54
    }

    #[test]
    fn f32toa_base10_test() {
        let mut buffer = new_buffer();
        // positive
        #[cfg(feature = "trim_floats")] {
            assert_eq!(as_slice(b"0"), f32toa_slice(0.0, &mut buffer));
            assert_eq!(as_slice(b"0"), f32toa_slice(-0.0, &mut buffer));
            assert_eq!(as_slice(b"1"), f32toa_slice(1.0, &mut buffer));
            assert_eq!(as_slice(b"10"), f32toa_slice(10.0, &mut buffer));
        }

        #[cfg(not(feature = "trim_floats"))] {
            assert_eq!(as_slice(b"0.0"), f32toa_slice(0.0, &mut buffer));
            assert_eq!(as_slice(b"-0.0"), f32toa_slice(-0.0, &mut buffer));
            assert_eq!(as_slice(b"1.0"), f32toa_slice(1.0, &mut buffer));
            assert_eq!(as_slice(b"10.0"), f32toa_slice(10.0, &mut buffer));
        }

        assert_eq!(as_slice(b"1.234567"), &f32toa_slice(1.2345678901234567890e0, &mut buffer)[..8]);
        assert_eq!(as_slice(b"12.34567"), &f32toa_slice(1.2345678901234567890e1, &mut buffer)[..8]);
        assert_eq!(as_slice(b"123.4567"), &f32toa_slice(1.2345678901234567890e2, &mut buffer)[..8]);
        assert_eq!(as_slice(b"1234.567"), &f32toa_slice(1.2345678901234567890e3, &mut buffer)[..8]);

        // negative
        assert_eq!(as_slice(b"-1.234567"), &f32toa_slice(-1.2345678901234567890e0, &mut buffer)[..9]);
        assert_eq!(as_slice(b"-12.34567"), &f32toa_slice(-1.2345678901234567890e1, &mut buffer)[..9]);
        assert_eq!(as_slice(b"-123.4567"), &f32toa_slice(-1.2345678901234567890e2, &mut buffer)[..9]);
        assert_eq!(as_slice(b"-1234.567"), &f32toa_slice(-1.2345678901234567890e3, &mut buffer)[..9]);

        // special
        assert_eq!(as_slice(b"NaN"), f32toa_slice(f32::NAN, &mut buffer));
        assert_eq!(as_slice(b"inf"), f32toa_slice(f32::INFINITY, &mut buffer));
    }

    #[test]
    fn f32toa_base10_roundtrip_test() {
        let mut buffer = new_buffer();
        for f in F32_DATA.iter() {
            let s = f32toa_slice(*f, &mut buffer);
            assert_relative_eq!(atof32_slice(s), *f, epsilon=1e-6, max_relative=1e-6);
        }
    }

    #[cfg(feature = "radix")]
    #[test]
    fn f32toa_basen_roundtrip_test() {
        let mut buffer = new_buffer();
        for f in F32_DATA.iter() {
            for radix in 2..37 {
                // The lower accuracy is due to slight rounding errors of
                // ftoa for the Grisu method with non-10 bases.
                let s = f32toa_radix_slice(*f, radix, &mut buffer);
                assert_relative_eq!(atof32_radix_slice(radix, s), *f, max_relative=2e-5);
            }
        }
    }

    #[cfg(feature = "radix")]
    #[test]
    fn f64toa_base2_test() {
        let mut buffer = new_buffer();
        // positive
        #[cfg(feature = "trim_floats")] {
            assert_eq!(as_slice(b"0"), f64toa_radix_slice(0.0, 2, &mut buffer));
            assert_eq!(as_slice(b"0"), f64toa_radix_slice(-0.0, 2, &mut buffer));
            assert_eq!(as_slice(b"1"), f64toa_radix_slice(1.0, 2, &mut buffer));
            assert_eq!(as_slice(b"10"), f64toa_radix_slice(2.0, 2, &mut buffer));
        }

        #[cfg(not(feature = "trim_floats"))] {
            assert_eq!(as_slice(b"0.0"), f64toa_radix_slice(0.0, 2, &mut buffer));
            assert_eq!(as_slice(b"-0.0"), f64toa_radix_slice(-0.0, 2, &mut buffer));
            assert_eq!(as_slice(b"1.0"), f64toa_radix_slice(1.0, 2, &mut buffer));
            assert_eq!(as_slice(b"10.0"), f64toa_radix_slice(2.0, 2, &mut buffer));
        }

        assert_eq!(as_slice(b"1.00111100000011001010010000101000110001"), &f64toa_radix_slice(1.2345678901234567890e0, 2, &mut buffer)[..40]);
        assert_eq!(as_slice(b"1100.01011000011111100110100110010111101"), &f64toa_radix_slice(1.2345678901234567890e1, 2, &mut buffer)[..40]);
        assert_eq!(as_slice(b"1111011.01110100111100000001111111101101"), &f64toa_radix_slice(1.2345678901234567890e2, 2, &mut buffer)[..40]);
        assert_eq!(as_slice(b"10011010010.1001000101100001001111110100"), &f64toa_radix_slice(1.2345678901234567890e3, 2, &mut buffer)[..40]);

        // negative
        assert_eq!(as_slice(b"-1.00111100000011001010010000101000110001"), &f64toa_radix_slice(-1.2345678901234567890e0, 2, &mut buffer)[..41]);
        assert_eq!(as_slice(b"-1100.01011000011111100110100110010111101"), &f64toa_radix_slice(-1.2345678901234567890e1, 2, &mut buffer)[..41]);
        assert_eq!(as_slice(b"-1111011.01110100111100000001111111101101"), &f64toa_radix_slice(-1.2345678901234567890e2, 2, &mut buffer)[..41]);
        assert_eq!(as_slice(b"-10011010010.1001000101100001001111110100"), &f64toa_radix_slice(-1.2345678901234567890e3, 2, &mut buffer)[..41]);

        // special
        assert_eq!(as_slice(b"NaN"), f64toa_radix_slice(f64::NAN, 2, &mut buffer));
        assert_eq!(as_slice(b"inf"), f64toa_radix_slice(f64::INFINITY, 2, &mut buffer));
    }

    #[test]
    fn f64toa_base10_test() {
        let mut buffer = new_buffer();
        // positive
        #[cfg(feature = "trim_floats")] {
            assert_eq!(as_slice(b"0"), f64toa_slice(0.0, &mut buffer));
            assert_eq!(as_slice(b"0"), f64toa_slice(-0.0, &mut buffer));
            assert_eq!(as_slice(b"1"), f64toa_slice(1.0, &mut buffer));
            assert_eq!(as_slice(b"10"), f64toa_slice(10.0, &mut buffer));
        }

        #[cfg(not(feature = "trim_floats"))] {
            assert_eq!(as_slice(b"0.0"), f64toa_slice(0.0, &mut buffer));
            assert_eq!(as_slice(b"-0.0"), f64toa_slice(-0.0, &mut buffer));
            assert_eq!(as_slice(b"1.0"), f64toa_slice(1.0, &mut buffer));
            assert_eq!(as_slice(b"10.0"), f64toa_slice(10.0, &mut buffer));
        }

        assert_eq!(as_slice(b"1.234567"), &f64toa_slice(1.2345678901234567890e0, &mut buffer)[..8]);
        assert_eq!(as_slice(b"12.34567"), &f64toa_slice(1.2345678901234567890e1, &mut buffer)[..8]);
        assert_eq!(as_slice(b"123.4567"), &f64toa_slice(1.2345678901234567890e2, &mut buffer)[..8]);
        assert_eq!(as_slice(b"1234.567"), &f64toa_slice(1.2345678901234567890e3, &mut buffer)[..8]);

        // negative
        assert_eq!(as_slice(b"-1.234567"), &f64toa_slice(-1.2345678901234567890e0, &mut buffer)[..9]);
        assert_eq!(as_slice(b"-12.34567"), &f64toa_slice(-1.2345678901234567890e1, &mut buffer)[..9]);
        assert_eq!(as_slice(b"-123.4567"), &f64toa_slice(-1.2345678901234567890e2, &mut buffer)[..9]);
        assert_eq!(as_slice(b"-1234.567"), &f64toa_slice(-1.2345678901234567890e3, &mut buffer)[..9]);

        // special
        assert_eq!(b"NaN".to_vec(), f64toa_slice(f64::NAN, &mut buffer));
        assert_eq!(b"inf".to_vec(), f64toa_slice(f64::INFINITY, &mut buffer));
    }

    #[test]
    fn f64toa_base10_roundtrip_test() {
        let mut buffer = new_buffer();
        for f in F64_DATA.iter() {
            let s = f64toa_slice(*f, &mut buffer);
            assert_relative_eq!(atof64_slice(s), *f, epsilon=1e-12, max_relative=1e-12);
        }
    }

    #[cfg(feature = "radix")]
    #[test]
    fn f64toa_basen_roundtrip_test() {
        let mut buffer = new_buffer();
        for f in F64_DATA.iter() {
            for radix in 2..37 {
                // The lower accuracy is due to slight rounding errors of
                // ftoa for the Grisu method with non-10 bases.
                let s = f64toa_radix_slice(*f, radix, &mut buffer);
                assert_relative_eq!(atof64_radix_slice(radix, s), *f, max_relative=3e-5);
            }
        }
    }

    #[cfg(feature = "correct")]
    quickcheck! {
        fn f32_quickcheck(f: f32) -> bool {
            let mut buffer = new_buffer();
            f == atof32_slice(f32toa_slice(f, &mut buffer))
        }

        fn f64_quickcheck(f: f64) -> bool {
            let mut buffer = new_buffer();
            f == atof64_slice(f64toa_slice(f, &mut buffer))
        }
    }

    #[cfg(feature = "correct")]
    proptest! {
        #[test]
        fn f332_proptest(i in f32::MIN..f32::MAX) {
            let mut buffer = new_buffer();
            i == atof32_slice(f32toa_slice(i, &mut buffer))
        }

        #[test]
        fn f64_proptest(i in f64::MIN..f64::MAX) {
            let mut buffer = new_buffer();
            i == atof64_slice(f64toa_slice(i, &mut buffer))
        }
    }

    #[test]
    #[should_panic]
    fn f32toa_buffer_test() {
        let mut buffer = [b'0'; MAX_F32_SIZE-1];
        f64toa_slice(1.2345, &mut buffer);
    }

    #[test]
    #[should_panic]
    fn f64toa_buffer_test() {
        let mut buffer = [b'0'; MAX_F64_SIZE-1];
        f64toa_slice(1.2345, &mut buffer);
    }
}<|MERGE_RESOLUTION|>--- conflicted
+++ resolved
@@ -242,11 +242,7 @@
         assert_eq!(as_slice(b"inf"), f32toa_radix_slice(f32::INFINITY, 2, &mut buffer));
 
         // bugfixes
-<<<<<<< HEAD
-        assert_eq!(as_slice(b"1.1010100000101011110001e-11011"), f32toa_slice(0.000000012345, 2, &mut buffer));
-=======
         assert_eq!(as_slice(b"1.1010100000101011110001e-11011"), f32toa_radix_slice(0.000000012345, 2, &mut buffer));
->>>>>>> e5c4ce54
     }
 
     #[test]
